/* -------------------------------------------------------------------------------------------------
 * Copyright (c) Institute of Control Systems, Hamburg University of Technology. All rights reserved
 * Licensed under the GPLv3. See LICENSE in the project root for license information.
 * Author(s): Daniel Schneider
 * -------------------------------------------------------------------------------------------------
 */

#pragma once
#include <iostream>
#include <stdio.h>
#include <tuple>
#include <random>
#include <assert.h>
#include <cmath>
#include "fading.h"

// ############## BEGIN: Alias declaration ##############
typedef unsigned int AgentID;
typedef unsigned int SlotNumber;
// ############## END  : Alias declaration ############## 

using TLS::vec3;

class Data{
	public:
		vec3 m_pos;

		void init(const vec3& pos){
			m_pos = pos;	
		}

}; 

// Agent Base class
template <class TheData>
class Agent{
	public:
		TLS::Type2Type<Data> dataType;
		typedef TheData DataType;

		std::vector<std::tuple<AgentID, SlotNumber> > m_received_from;

		int set_network_time(const double t);
		static unsigned int m_IDcounter;
		const int m_ID;
		TheData* m_pData;
        bool m_sendFlag;

		Agent() : m_ID(m_IDcounter){
			m_IDcounter++;
		}
		Agent(TheData* pInitialData): m_ID(m_IDcounter), m_pData(pInitialData){
			m_IDcounter++;
		}
		virtual ~Agent() = 0;

		virtual int init(TheData* pInitialData){
		    m_pData = pInitialData;
            m_sendFlag = false;
            
			return 0;
		}
        
		vec3 get_pos();
		void set_pos(const vec3 pos);

        int set_send_flag(const bool val);
        bool get_send_flag();
        
		virtual TheData* get_data();

		virtual int pre_process();
		virtual int receive_data(AgentID sender, SlotNumber, TheData& data);
		virtual int post_process();
};
//
// ################### BEGIN class Agent ###################
template <class TheData>
Agent<TheData>::~Agent(){
} 

template <class TheData>
int Agent<TheData>::set_network_time(const double t){
	return 0;
}

template <class TheData>
vec3 Agent<TheData>::get_pos(){
	return m_pData->m_pos;
}

template <class TheData>
void Agent<TheData>::set_pos(const vec3 pos){
	m_pData->m_pos.x1 = pos.x1;
	m_pData->m_pos.x2 = pos.x2;
	m_pData->m_pos.x3 = pos.x3;
} 

template <class TheData>
TheData* Agent<TheData>::get_data(){
	return m_pData;
}

template <class TheData>
int Agent<TheData>::pre_process(){
	return 0;
}

template <class TheData>
int Agent<TheData>::receive_data(AgentID sender, SlotNumber k, TheData& data){
	std::cout << "Agent ";
	std::cout << m_ID << std::endl;
	std::cout << "is receving Data from ";
	std::cout << sender << std::endl;
	return 0;
}

template <class TheData>
int Agent<TheData>::post_process(){
    m_sendFlag = false;
	return 0;
}

template <class TheData>
int Agent<TheData>::set_send_flag(const bool val){
    m_sendFlag = val;
    return 0;
}

template <class TheData>
bool Agent<TheData>::get_send_flag(){
    // ToDo: check if *init* has been called
    return m_sendFlag;
}

//
template <class TheData>
//Must be def. outside the class and will be set to zero (Scott Meyers, effective c++, p.59).
//
unsigned int Agent<TheData>::m_IDcounter; 
// ################### END class Agent ################### 

double bpsk_error_prob(const double packetSize, const double bandwidth, const double bitrate, const double sinr){

		/* packetSize: in bit
		   bandwidth: corresponds to 2*B in Goldbsmith, Wireless Communication
		   bitrate: in bit/s
		   SINR: Signal to noise plus interference ratio

		   The formula in Goldsmith reads:
		   	Q(sqrt(2 gamma_b))   [p.174]
		 
		*/

	double bitErrProb = TLS::qfunction(sqrt(bandwidth/bitrate * sinr));
	double errorProb = pow(bitErrProb, packetSize);

	return errorProb;


} 


bool default_sinr_success_function(const double packetSize, const double bandwidth, const double bitrate, const double sinr, const double sinrThreshold, std::default_random_engine* pRandomGenerator){
      return (sinr >= sinrThreshold);
}
bool bpsk_sinr_success_function(const double packetSize, const double bandwidth, const double bitrate, const double sinr, const double sinrThreshold, std::default_random_engine* pRandomGenerator){
      std::bernoulli_distribution bernoulli(bpsk_error_prob(packetSize, bandwidth, bitrate, sinr));
 	
      return static_cast<bool>(bernoulli(*pRandomGenerator));
}


// Simple Agent
class SomeAgent : public Agent<Data>{
	public:
		unsigned int m_numberOfAgents;
		double m_beaconFreq;

		int init(DataType* pInitialData, const unsigned int numberOfAgents, const double beaconFrequency){
 		       	m_pData = pInitialData;
			m_numberOfAgents = numberOfAgents;
			m_beaconFreq = beaconFrequency; 
			m_sendFlag = false;
			return 0;
		}
		int receive_data(AgentID sender, SlotNumber k, Data& data) override{ 
			m_received_from.push_back(std::make_tuple(sender, k));
			return 0;

		}

 		int pre_process() override{
			m_received_from.clear();
			return 0;
		}
};

//forward declaration
template <class TheData> class NetworkChannel;

template <class TheData>
class SimulationEnvironment{
	public:
	    typedef Agent<TheData> BaseAgent;
	    typedef NetworkChannel<TheData> Channel;

	    const unsigned int m_numberOfAgents;
	    std::vector<BaseAgent*> &m_pAgents;
	    const double m_samplingTime;
	    const vec3** m_pAgentPositions;
	    const bool m_dropCollisions;

	    SimulationEnvironment(){}; 
	    SimulationEnvironment(const unsigned int numberOfAgents, std::vector<BaseAgent*>& agents, const double samplingTime, Channel& channel, const bool dropCollisions);
	    ~SimulationEnvironment();

	    void send(const AgentID sendingAgent);

	    int process();
	 protected:
	    void _send(const AgentID sendingAgent, const TheData& data);
	    Channel &m_channel;
	    bool m_inited; 
}; 

template <class MyData>
SimulationEnvironment<MyData>::SimulationEnvironment(const unsigned int numberOfAgents, std::vector<BaseAgent*>& pAgents, const double samplingTime, Channel& channel, const bool dropCollisions)  : m_numberOfAgents(numberOfAgents), m_pAgents(pAgents), m_samplingTime(samplingTime), m_channel(channel), m_dropCollisions(dropCollisions) { 
 	assert(channel.m_numberOfAgents == m_numberOfAgents);
	assert(m_pAgents.size() == m_numberOfAgents);

	m_pAgentPositions = new const vec3*[m_numberOfAgents];

	for (unsigned int i = 0; i < m_numberOfAgents; i++){
		m_pAgentPositions[i] = &(m_pAgents[i]->m_pData->m_pos);
	}  
}

template <class MyData>
SimulationEnvironment<MyData>::~SimulationEnvironment(){
	delete[] m_pAgentPositions;
}
template <class MyData>
void SimulationEnvironment<MyData>::_send(const AgentID sendingAgent, const MyData& data){
}
template <class MyData>
void SimulationEnvironment<MyData>::send(const AgentID sendingAgent){
	_send(sendingAgent, m_pAgents[sendingAgent]->m_pData);
}



template <class MyData>
int SimulationEnvironment<MyData>::process(){
	//some flags. Need to be refactored.
    constexpr bool eachAgentReceivesAtMostOnePacketPerSlot = true;

	//initialize channel
	m_channel.init();
	
	//preprocessing phase
	for (AgentID i = 0; i< m_numberOfAgents; i++){
		m_pAgents.at(i)->pre_process();
	}

	//Sending/receiving phase:
	// 1) Sending
	for (AgentID i = 0; i< m_numberOfAgents; i++){
		if (! m_pAgents.at(i)->get_send_flag()){
			continue;
		}
		SlotNumber slot = m_channel.sample_slot();
		MyData* pData = m_pAgents.at(i)->get_data();
		m_channel.send(i, slot, *pData);
	}

	// 2) receiving
	for (SlotNumber k = 0; k < m_channel.m_numberOfSlots; k++){
		m_channel.reset_currently_receiving_List();
		auto sendingAgentsInSlot_k = m_channel.get_sending_agents_by_slot(k);

		if (sendingAgentsInSlot_k.size() == 0){
			continue;
		} 

		m_channel.m_fading.sample_by_slot(sendingAgentsInSlot_k, m_pAgentPositions);

		// u ---> v
		const double sinrThreshold = m_channel.m_fading.m_protocol.sinr_threshold();
		const double P_N = m_channel.m_fading.m_protocol.noise();

		unsigned int i = 0;
		for (auto& u : m_channel.m_dataSentBySlot[k]){
			AgentID id_u = std::get<0>(u);
			assert(sendingAgentsInSlot_k[i] == id_u);

			for (AgentID id_v = 0; id_v < m_numberOfAgents; id_v++){
				if (id_u == id_v)
					{continue;} 

				double interference = 0;
				bool agent_vSendingInSlot_k = false;
				for (AgentID id_l : sendingAgentsInSlot_k){
					if (id_l == id_u)
						{continue;}
					if (id_l == id_v){
						// ToDo: To be refactored. Transform this adhoc-skip-rubbish into a 
						// self-explaining flag argument:
						// on/off: sending nodes can/cannot receive.
						//
						// SKIP=true means that the check if the receiving node is sending
						// is skipped.
						// Thus: 
						// 	SKIP=true 	<==>  "sending nodes *can* receive"
						constexpr bool SKIP = false;
						
						if (!SKIP){
							//regular case
							agent_vSendingInSlot_k  = true;
							break;
						}
						else{
							// DEBUGING: SKIP == true
							continue;
						}
					}
					interference += m_channel.m_fading.m_interferenceInCurrentSlot[id_l][id_v];
				}

				if (agent_vSendingInSlot_k){
					continue;
				}

				double& P_I = interference;
				const double  P_S = m_channel.m_fading.m_interferenceInCurrentSlot[id_u][id_v];

<<<<<<< HEAD
                // SINR model
                if (P_S/(P_I + P_N) >= sinrThreshold){
                    if (eachAgentReceivesAtMostOnePacketPerSlot){
                        //register all candidates that exceed the threshold
                        m_channel.m_currentlyReceivingFromList[id_v].push_back(std::make_tuple(id_u, &(std::get<1>(u))));
                    }
                    else{
                        m_pAgents[id_v]->receive_data(id_u, k, std::get<1>(u));
                    } 
                }
=======


				if (!useBernoulliModel){
					// SINR model
					const double sinr = P_S/(P_I + P_N);

					// note: choose bpsk_sin_success_function ... a flag still has to be set
					//
					const double packetSize = m_channel.m_fading.m_protocol.m_bitrate * m_samplingTime/static_cast<double>(m_channel.m_numberOfSlots);

					//if (default_sinr_success_function(packetSize, m_channel.m_fading.m_protocol.m_channelBandwidth, m_channel.m_fading.m_protocol.m_bitrate, sinr, sinrThreshold, pRandomGenerator)){
                     			if (bpsk_sinr_success_function(packetSize, m_channel.m_fading.m_protocol.m_channelBandwidth, m_channel.m_fading.m_protocol.m_bitrate, sinr, sinrThreshold, pRandomGenerator)){
						if (eachAgentReceivesAtMostOnePacketPerSlot){
							//register all candidates that exceed the threshold
							m_channel.m_currentlyReceivingFromList[id_v].push_back(std::make_tuple(id_u, &(std::get<1>(u))));
						}
						else{
							m_pAgents[id_v]->receive_data(id_u, k, std::get<1>(u));
						} 
					}
				}
				else{ //Bernoulli model
					const double p = 0.8;
					const double prob = p/(2.0*static_cast<double>(m_channel.m_dataSentBySlot[k].size()));
					std::bernoulli_distribution bernoulli(prob);
					if (static_cast<bool>(bernoulli(*pRandomGenerator))){
						if (eachAgentReceivesAtMostOnePacketPerSlot){
							//register all candidates that exceed the threshold
							m_channel.m_currentlyReceivingFromList[id_v].push_back(std::make_tuple(id_u, &(std::get<1>(u))));
						}
						else{

							m_pAgents[id_v]->receive_data(id_u, k, std::get<1>(u));
						} 
					} 
				}
>>>>>>> 93913661
			}
			i++;
		} 

		// Insure that each agent receives at most one message per slot
		for (AgentID id_v = 0; id_v < m_numberOfAgents; id_v++){
			const int chosenPositionReturnValue = m_channel.pick_position_from_currentlyReceivingFromList(id_v);
            const size_t noReceived = m_channel.m_currentlyReceivingFromList[id_v].size();
            
			if (chosenPositionReturnValue == -1 || (m_dropCollisions && noReceived >= 2)){
				//std::cout << "sender ============== -1" << std::endl;
				continue;
			}
			else{
				if (eachAgentReceivesAtMostOnePacketPerSlot){
					const unsigned int chosenPosition = static_cast<const unsigned int>(chosenPositionReturnValue);	
					//receving:
					AgentID chosenSender = std::get<0>(m_channel.m_currentlyReceivingFromList[id_v].at(chosenPosition));

					MyData* data  = std::get<1>(m_channel.m_currentlyReceivingFromList[id_v].at(chosenPosition));
					m_pAgents[id_v]->receive_data(chosenSender, k, *data);
				}
			} 	
		}

		//postprocessing phase
		for (unsigned int i = 0; i< m_numberOfAgents; i++){
			m_pAgents.at(i)->post_process();
		} 
	} 
	
	return 0;
}
// Add compatibility check of MyAgent and MyData
template <class MyAgent, class MyData, int maxNumberOfAgents>
class SEMemory{
	public:
		MyAgent m_agentMemory[maxNumberOfAgents];
		MyData m_dataMemory[maxNumberOfAgents];
		std::vector<Agent<MyData>*> m_pAgents;
		const unsigned int m_numberOfAgents;
		NetworkChannel<MyData> m_channel;
 		SimulationEnvironment<Data>* m_simMem;
		double m_beaconFreq;          

		SEMemory(const unsigned int numberOfAgents, SINR::Fading& fading, const unsigned int numberOfSlots, const int slotSeed, const double beaconFreq) : m_numberOfAgents(numberOfAgents), m_channel(NetworkChannel<MyData>(fading, numberOfAgents, numberOfSlots, slotSeed)), m_simMem(nullptr), m_beaconFreq(beaconFreq){
				assert(m_numberOfAgents <= maxNumberOfAgents);
				if (m_numberOfAgents > maxNumberOfAgents){
					std::cerr << "numberOfAgents must not exceed maxNumberOfAgents" << std::endl;
					exit(1);
				}
		}; 
                ~SEMemory(){
			if (m_simMem != nullptr){
				delete m_simMem;
			}
		}
                                                                                                                                                                                              

       	SimulationEnvironment<Data>* create(const bool dropCollisions){
            for (unsigned int i = 0; i < m_numberOfAgents; i++){
				m_dataMemory[i].init({0.0, 0.0, 0.0});
				m_agentMemory[i].init(&(m_dataMemory[i]), static_cast<unsigned int>(m_numberOfAgents), m_beaconFreq);
				m_pAgents.push_back(&(m_agentMemory[i]));
			} 
			m_simMem = new SimulationEnvironment<MyData>(m_numberOfAgents, m_pAgents, 0.0, m_channel, dropCollisions);
			return m_simMem;
		}
};

template <class TheData>
class NetworkChannel{
	public:
		SINR::Fading& m_fading;
		const unsigned int m_numberOfAgents;
		const unsigned int m_numberOfSlots;
		const unsigned int m_slotSeed;

		typedef std::tuple<AgentID,TheData> t2_uintData;
		typedef std::vector<t2_uintData> DataContainer;

		typedef std::tuple<AgentID,TheData*> t2_uintpData;

		DataContainer* m_dataSentBySlot;
		std::vector<t2_uintpData>* m_currentlyReceivingFromList;

		NetworkChannel(SINR::Fading& fading, const unsigned int numberOfAgents, const unsigned int numberOfSlots, const int slotSeed);
		~NetworkChannel();
		void init();
		void send(const AgentID sendingAgent, const SlotNumber slot, const TheData& data);
		SlotNumber sample_slot();
		std::vector<AgentID> get_sending_agents_by_slot(SlotNumber k);
		void reset_currently_receiving_List();

		int pick_position_from_currentlyReceivingFromList(AgentID receiver);
};

// ################### BEGIN class NetworkChannel ###################
//
// Due to compilation errors regarding the template mechanism it is necessary 
// to put the class code into this header file
//
		
template <class TheData>
NetworkChannel<TheData>::NetworkChannel(SINR::Fading& fading, const unsigned int numberOfAgents, const unsigned int numberOfSlots, const int slotSeed): m_fading(fading),m_numberOfAgents(numberOfAgents), m_numberOfSlots(numberOfSlots), m_slotSeed(slotSeed){
	assert(fading.m_numberOfAgents == m_numberOfAgents);

	m_dataSentBySlot = new DataContainer[m_numberOfSlots];
	srand(m_slotSeed);

	m_currentlyReceivingFromList = new std::vector<t2_uintpData>[m_numberOfAgents];
}

template <class TheData>
NetworkChannel<TheData>::~NetworkChannel(){
	delete[] m_currentlyReceivingFromList;
	delete[] m_dataSentBySlot;
}

template <class TheData>
void NetworkChannel<TheData>::init(){
	for (SlotNumber k = 0; k <  m_numberOfSlots; k++){
		m_dataSentBySlot[k].clear();
	} 
} 
template <class TheData>
void NetworkChannel<TheData>::reset_currently_receiving_List(){
	for (AgentID i = 0; i < m_numberOfAgents; i++){
		m_currentlyReceivingFromList[i].clear();
	}
} 
template <class TheData>
int NetworkChannel<TheData>::pick_position_from_currentlyReceivingFromList(AgentID receiver){
	size_t len = m_currentlyReceivingFromList[receiver].size();

	if (len >= 1){
		return rand()%len;
	}	
	else if (len == 0){
		return -1;
	} 
	else{
		assert(false);
	} 
} 


template <class TheData>
SlotNumber NetworkChannel<TheData>::sample_slot(){
	return rand()%m_numberOfSlots;
} 

template <class TheData>
void NetworkChannel<TheData>::send(const AgentID sendingAgent, const SlotNumber slot, const TheData& data){
	assert(sendingAgent <= m_numberOfAgents);
	assert(slot <= m_numberOfSlots);

	m_dataSentBySlot[slot].push_back(std::make_tuple(sendingAgent, TheData(data)));
	
}

template <class TheData>
std::vector<AgentID> NetworkChannel<TheData>::get_sending_agents_by_slot(SlotNumber k){
	std::vector<AgentID> ret;

	for (auto v : m_dataSentBySlot[k]){
		ret.push_back(std::get<0>(v));
	}
	return ret;

} 


// ################### END class NetworkChannel ###################
 <|MERGE_RESOLUTION|>--- conflicted
+++ resolved
@@ -254,6 +254,9 @@
 int SimulationEnvironment<MyData>::process(){
 	//some flags. Need to be refactored.
     constexpr bool eachAgentReceivesAtMostOnePacketPerSlot = true;
+
+	// Extra random number generator
+	std::default_random_engine* pRandomGenerator = m_channel.m_fading.m_pRandomGenerator; 
 
 	//initialize channel
 	m_channel.init();
@@ -334,55 +337,24 @@
 				double& P_I = interference;
 				const double  P_S = m_channel.m_fading.m_interferenceInCurrentSlot[id_u][id_v];
 
-<<<<<<< HEAD
-                // SINR model
-                if (P_S/(P_I + P_N) >= sinrThreshold){
-                    if (eachAgentReceivesAtMostOnePacketPerSlot){
-                        //register all candidates that exceed the threshold
-                        m_channel.m_currentlyReceivingFromList[id_v].push_back(std::make_tuple(id_u, &(std::get<1>(u))));
-                    }
-                    else{
-                        m_pAgents[id_v]->receive_data(id_u, k, std::get<1>(u));
-                    } 
-                }
-=======
-
-
-				if (!useBernoulliModel){
-					// SINR model
-					const double sinr = P_S/(P_I + P_N);
-
-					// note: choose bpsk_sin_success_function ... a flag still has to be set
-					//
-					const double packetSize = m_channel.m_fading.m_protocol.m_bitrate * m_samplingTime/static_cast<double>(m_channel.m_numberOfSlots);
-
-					//if (default_sinr_success_function(packetSize, m_channel.m_fading.m_protocol.m_channelBandwidth, m_channel.m_fading.m_protocol.m_bitrate, sinr, sinrThreshold, pRandomGenerator)){
-                     			if (bpsk_sinr_success_function(packetSize, m_channel.m_fading.m_protocol.m_channelBandwidth, m_channel.m_fading.m_protocol.m_bitrate, sinr, sinrThreshold, pRandomGenerator)){
-						if (eachAgentReceivesAtMostOnePacketPerSlot){
-							//register all candidates that exceed the threshold
-							m_channel.m_currentlyReceivingFromList[id_v].push_back(std::make_tuple(id_u, &(std::get<1>(u))));
-						}
-						else{
-							m_pAgents[id_v]->receive_data(id_u, k, std::get<1>(u));
-						} 
+
+				// SINR model
+				const double sinr = P_S/(P_I + P_N);
+
+				// note: choose bpsk_sin_success_function ... a flag still has to be set
+				//
+				const double packetSize = m_channel.m_fading.m_protocol.m_bitrate * m_samplingTime/static_cast<double>(m_channel.m_numberOfSlots);
+
+				//if (default_sinr_success_function(packetSize, m_channel.m_fading.m_protocol.m_channelBandwidth, m_channel.m_fading.m_protocol.m_bitrate, sinr, sinrThreshold, pRandomGenerator)){
+				if (bpsk_sinr_success_function(packetSize, m_channel.m_fading.m_protocol.m_channelBandwidth, m_channel.m_fading.m_protocol.m_bitrate, sinr, sinrThreshold, pRandomGenerator)){
+					if (eachAgentReceivesAtMostOnePacketPerSlot){
+						//register all candidates that exceed the threshold
+						m_channel.m_currentlyReceivingFromList[id_v].push_back(std::make_tuple(id_u, &(std::get<1>(u))));
 					}
-				}
-				else{ //Bernoulli model
-					const double p = 0.8;
-					const double prob = p/(2.0*static_cast<double>(m_channel.m_dataSentBySlot[k].size()));
-					std::bernoulli_distribution bernoulli(prob);
-					if (static_cast<bool>(bernoulli(*pRandomGenerator))){
-						if (eachAgentReceivesAtMostOnePacketPerSlot){
-							//register all candidates that exceed the threshold
-							m_channel.m_currentlyReceivingFromList[id_v].push_back(std::make_tuple(id_u, &(std::get<1>(u))));
-						}
-						else{
-
-							m_pAgents[id_v]->receive_data(id_u, k, std::get<1>(u));
-						} 
+					else{
+						m_pAgents[id_v]->receive_data(id_u, k, std::get<1>(u));
 					} 
 				}
->>>>>>> 93913661
 			}
 			i++;
 		} 
