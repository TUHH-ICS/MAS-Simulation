/* -------------------------------------------------------------------------------------------------
 * Copyright (c) Institute of Control Systems, Hamburg University of Technology. All rights reserved
 * Licensed under the GPLv3. See LICENSE in the project root for license information.
 * Author(s): Daniel Schneider
 * -------------------------------------------------------------------------------------------------
 */

#include "tools.h"
#include <iostream>
#include <assert.h>
<<<<<<< HEAD
=======
#include <cmath>

 /* *****************************************************
 *  tools.cpp
 *  Author: Daniel Schneider [ds] (schneiderd@uni-koblenz.de)
 *  Date: 2020-01-20
 *
 *  Comments:
 *
 *  *****************************************************
*/
>>>>>>> 93913661
 
namespace TLS{

double vec3_squared_dist(const vec3& a, const vec3& b){
	return (a.x1-b.x1)*(a.x1-b.x1) + (a.x2-b.x2)*(a.x2-b.x2) + (a.x3-b.x3)*(a.x3-b.x3);
}

double vec3_dist(const vec3& a, const vec3& b){
	return std::sqrt(vec3_squared_dist(a,b));
}

double vec3_len(const vec3& a){
	return vec3_dist(a, {0.0, 0.0, 0.0});	
}

bool vec3_eq(const vec3& a, const vec3& b){
	if (a.x1 == b.x1 && a.x2 == b.x2 && a.x3 == b.x3){
		return true;
	}
	else{
		return false;
	}
}

bool my_fmod(double x, double y){
	const double a = x/y;
	const double b = static_cast<double>(static_cast<int>(x/y));

	return (std::abs(a-b) < 1e-14);
}

void set_vec3(vec3& target, const vec3& source){
	target.x1 = source.x1;
	target.x2 = source.x2;
	target.x3 = source.x3; 
} 

vec3 vec3_sum(const vec3& a, const vec3& b){
	return {a.x1 + b.x1, a.x2 + b.x2, a.x3 + b.x3};
}

vec3 vec3_difference(const vec3& a, const vec3& b){
	return {a.x1 - b.x1, a.x2 - b.x2, a.x3 - b.x3};
} 
vec3 vec3_scal_mult(const double& lambda, const vec3& a){
	return {lambda * a.x1, lambda * a.x2, lambda * a.x3};
} 
int faculty(const unsigned int n){
	int res = 1.0;
	for (unsigned int i = 1; i<= n; i++){
		res *= i;
	}

	return res;
} 

/*
double Qfunction(const double x){
	return 0.5 * (1.0 - erf(x/sqrt(2.0)));
} 
*/

double qfunction(const double){
	return 1.0;
}




double erf(double x)
{
    /* taken from https://www.johndcook.com/blog/cpp_erf/ */

    // constants
    double a1 =  0.254829592;
    double a2 = -0.284496736;
    double a3 =  1.421413741;
    double a4 = -1.453152027;
    double a5 =  1.061405429;
    double p  =  0.3275911;

    // Save the sign of x
    int sign = 1;
    if (x < 0)
        sign = -1;
    x = fabs(x);

    // A&S formula 7.1.26
    // A&S refers to Handbook of Mathematical Functions by Abramowitz and Stegun.
    double t = 1.0/(1.0 + p*x);
    double y = 1.0 - (((((a5*t + a4)*t) + a3)*t + a2)*t + a1)*t*exp(-x*x);

    return sign*y;
}
}//end namespace

void testErf()
{
    /* taken from https://www.johndcook.com/blog/cpp_erf/ */

    // Select a few input values
    double x[] = 
    {
        -3, 
        -1, 
        0.0, 
        0.5, 
        2.1 
    };

    // Output computed by Mathematica
    // y = Erf[x]
    double y[] = 
    { 
        -0.999977909503, 
        -0.842700792950, 
        0.0, 
        0.520499877813, 
        0.997020533344 
    };

    int numTests = sizeof(x)/sizeof(double);

    double maxError = 0.0;
    for (int i = 0; i < numTests; ++i)     {         
        double error = fabs(y[i] - TLS::erf(x[i]));         
        if (error > maxError)
            maxError = error;
    }

    std::cout << "Maximum error: " << maxError << "\n";
}  


<|MERGE_RESOLUTION|>--- conflicted
+++ resolved
@@ -8,21 +8,8 @@
 #include "tools.h"
 #include <iostream>
 #include <assert.h>
-<<<<<<< HEAD
-=======
 #include <cmath>
 
- /* *****************************************************
- *  tools.cpp
- *  Author: Daniel Schneider [ds] (schneiderd@uni-koblenz.de)
- *  Date: 2020-01-20
- *
- *  Comments:
- *
- *  *****************************************************
-*/
->>>>>>> 93913661
- 
 namespace TLS{
 
 double vec3_squared_dist(const vec3& a, const vec3& b){
@@ -88,9 +75,6 @@
 	return 1.0;
 }
 
-
-
-
 double erf(double x)
 {
     /* taken from https://www.johndcook.com/blog/cpp_erf/ */
@@ -153,6 +137,4 @@
     }
 
     std::cout << "Maximum error: " << maxError << "\n";
-}  
-
-
+}  